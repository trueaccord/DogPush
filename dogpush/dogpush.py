#!/usr/bin/env python

import argparse
import calendar
import copy
import datetime
import difflib
import glob
import os
import re
import sys

import datadog
import datadog.api
import pytz
import yaml

import bcolors


PROGNAME = 'dogpush'


class DogPushException(Exception):
    pass


def _load_config(config_file):
    with open(config_file, 'r') as f:
        config = yaml.safe_load(f)
    if 'teams' not in config:
        config['teams'] = {}
    if 'datadog' not in config:
        config['datadog'] = {}
    config['datadog']['app_key'] = config['datadog'].get(
            'app_key', os.getenv('DATADOG_APP_KEY'))
    config['datadog']['api_key'] = config['datadog'].get(
            'api_key', os.getenv('DATADOG_API_KEY'))
    config['datadog']['mute'] = config['datadog'].get('mute', False)
    config['default_rule_options'] = config.get(
        'default_rule_options', LOCAL_DEFAULT_RULE_OPTIONS)
    config['default_rules'] = config.get(
        'default_rules', DATADOG_DEFAULT_RULES)
    if 'dogpush' not in config:
        config['dogpush'] = {}
    config['dogpush']['ignore_prefix'] = config['dogpush'].get(
        'ignore_prefix', None)
    config['dogpush']['yaml_width'] = config['dogpush'].get('yaml_width', None)
    # Ensure the keys of the above two groups are disjoint.
    assert(set(config['default_rule_options'].keys()) &
           set(DATADOG_DEFAULT_OPTIONS.keys()) == set())

    return config


SEVERITIES = ['CRITICAL', 'WARNING', 'INFO']


SCRIPT_DIR = os.path.dirname(os.path.realpath(__file__))


# Datadog fields we do not store locally.
IGNORE_FIELDS = ['created_at', 'created', 'modified', 'creator',
                 'org_id', 'overall_state', 'id', 'deleted',
                 'matching_downtimes', 'overall_state_modified',
                 # dogpush specific:
                 'mute_when', 'team', 'severity']

IGNORE_OPTIONS = ['silenced']

# Datadog fields that we do not store in our monitor rules if they have the
# default value.
# There are two type of defaults: defaults coming from TrueAccord (all
# our rules get these values by default) and defaults coming from DataDog.
LOCAL_DEFAULT_RULE_OPTIONS = {
  'notify_no_data': True,
  'renotify_interval': 15,
}

DATADOG_DEFAULT_OPTIONS = {
  'notify_audit': False,
  'locked': False,
  'silenced': {}
}

DATADOG_DEFAULT_RULES = {
  'multi': False,
  'type': 'metric alert'
}

def _pretty_yaml(d):
    return re.sub('^-', '\n-',
                  yaml.dump(d, width=CONFIG['dogpush']['yaml_width']), flags=re.M)


# Transform a monitor to a canonical form by removing defaults
def _canonical_monitor(original, default_team=None, **kwargs):
    m = copy.deepcopy(original)
    if 'tags' in m and not m['tags']:
        del m['tags']
    for field in IGNORE_FIELDS:
        m.pop(field, None)
    for field in IGNORE_OPTIONS:
        m.get('options', {}).pop(field, None)
    option_defaults = (DATADOG_DEFAULT_OPTIONS.items() +
                       CONFIG['default_rule_options'].items())
    for (field, value) in option_defaults:
        if m.get('options', {}).get(field) == value:
            del m['options'][field]
    for (field, value) in CONFIG['default_rules'].items():
        if m.get(field) == value:
            del m[field]
    # If options is {'thresholds': {'critical': x}}, then it is redundant.
    if not m.get('options'):
        m.pop('options', None)
    elif m['options'].keys() == ['thresholds'] and m['options']['thresholds'].keys() == ['critical']:
        del m['options']
    m['name'] = m['name'].strip()
    original_team = original.get('team')
    team = original_team if original_team is not None else default_team
    severity = original.get('severity') or 'CRITICAL'
    if team:
        if isinstance(team, basestring):
            team = [team]
        m['message'] = m.get('message', '')
        for t in team:
            dogpush_line = CONFIG['teams'][t]['notifications'][severity]
            m['message'] += ('\n' if m['message'] else '') + dogpush_line

    result = dict(
        name = m['name'],
        id = original.get('id'),
        obj = m,
        mute_when = original.get('mute_when'),
        is_silenced = bool(original.get('options', {}).get('silenced'))
    )
    result.update(kwargs)
    return result


def get_datadog_monitors():
<<<<<<< HEAD
    monitors = datadog.api.Monitor.get_all(with_downtimes="true")
=======
    monitors = datadog.api.Monitor.get_all()
    if CONFIG['dogpush']['ignore_prefix'] is not None:
        monitors = [
            m for m in monitors
            if not m['name'].startswith(CONFIG['dogpush']['ignore_prefix'])
        ]
>>>>>>> 33dee81a
    if not _check_monitor_names_unique(monitors):
        raise DogPushException(
            'Duplicate names found in remote datadog monitors.')
    result = {}
    for m in monitors:
        m = _canonical_monitor(m)
        result[m['name']] = m
    return result


def _check_monitor_names_unique(monitors):
    names = [m['name'] for m in monitors]
    if (len(names) != len(set(names))):
        counts = {}
        for name in names:
            counts[name] = counts.get(name, 0) + 1
            if counts[name] > 1:
                print >> sys.stderr, "Duplicate name: %s" % name
        return False
    return True


def _check_monitor(monitor, location):
    name = monitor.get('name', '')
    if isinstance(name, basestring):
        name = name.strip()
    if not name:
        raise DogPushException('%s: found monitor without a name' % location)


def get_local_monitors():
    monitors = []
    for globname in CONFIG.get('rule_files', []):
        if not os.path.isabs(globname):
            globname = os.path.join(CONFIG_DIR, globname)
        for filename in glob.glob(globname):
            with open(filename, 'r') as f:
                r = yaml.safe_load(f)
                if r is None:
                    r = {'alerts': []}
                if not isinstance(r, dict):
                    raise DogPushException("Expected a dictionary")
                if not isinstance(r.get('alerts'), list):
                    raise DogPushException("'alerts' must be a list of alerts.")
                default_team = r.get('team')
                for monitor in r['alerts']:
                    _check_monitor(monitor, filename)
                    monitor = _canonical_monitor(monitor,
                                                 filename=filename,
                                                 default_team=default_team)
                    monitors.append(monitor)
    if not _check_monitor_names_unique(monitors):
        raise DogPushException('Duplicate names found in local monitors.')
    result = dict((m['name'], m) for m in monitors)
    return result


def _prepare_monitor(m):
    obj = copy.deepcopy(m['obj'])
    for (key, value) in CONFIG['default_rule_options'].items():
        obj['options'] = obj.get('options', {})
        if key not in obj['options']:
            obj['options'][key] = value
    for (key, value) in CONFIG['default_rules'].items():
        obj[key] = obj.get(key, value)
    return obj


def _is_changed(local, remote):
    # For an alert with `mute_when`, we ignore silencing when comparing.
    # TODO(nadavsr): rethink how silencing should affect monitors in general.
    if local['mute_when']:
        remote['obj'].get('options', {}).pop('silenced', None)

    return local['obj'] != remote['obj']


def command_init(args):
    remote_monitors = [m['obj'] for m in get_datadog_monitors().values()]
    monitors = {'alerts': remote_monitors}
    print '# team: TEAMNAME'
    print
    print _pretty_yaml(monitors)


def command_push(args):
    local_monitors = get_local_monitors()
    remote_monitors = get_datadog_monitors()

    only_local = set(local_monitors.keys()) - set(remote_monitors.keys())
    if only_local:
        print "Pushing %d new monitors." % len(only_local)
        for name in only_local:
            datadog.api.Monitor.create(**_prepare_monitor(local_monitors[name]))

    common_names = set(local_monitors.keys()) & set(remote_monitors.keys())
    changed = [name for name in common_names
               if _is_changed(local_monitors[name], remote_monitors[name])]
    if changed:
        print "Updating %d modified monitors." % len(changed)
        for name in changed:
            datadog.api.Monitor.update(
                remote_monitors[name]['id'],
                **_prepare_monitor(local_monitors[name]))

    if args.delete_untracked:
        remote_monitors = get_datadog_monitors()
        untracked = set(remote_monitors.keys()) - set(local_monitors.keys())
        if untracked:
            print "Deleting %d untracked monitors." % len(untracked)
            for monitor in untracked:
                datadog.api.Monitor.delete(remote_monitors[monitor]['id'])


def _should_mute(expr, tz, now):
    return eval(expr, {}, {'now': now.astimezone(tz)})


def _mute_until(expr, tz, now):
    """Returns the earliest time the given expression returns false."""
    # Adds one hour until `expr` return true.  This is
    # actually pretty fast (less than 1ms), and provides a good way to avoid
    # avoids a more complex calcuation.
    start = now
    one_hour = datetime.timedelta(hours=1)
    while _should_mute(expr, tz, now=now):
        now += one_hour
    # Round to the start of the hour.
    if start != now:
        now -= datetime.timedelta(minutes=now.minute,
                                  seconds=now.second,
                                  microseconds=now.microsecond)
    return now


def command_mute(args):
    local_monitors = get_local_monitors()
    remote_monitors = get_datadog_monitors()
    mute_tags = {}

    now = datetime.datetime.now(pytz.UTC)
    for tag_key, tag_value in CONFIG.get('mute_tags', {}).items():
        tz = pytz.timezone(tag_value['timezone'])
        if _should_mute(tag_value['expr'], tz, now):
            next_active_time = _mute_until(tag_value['expr'], tz, now)
            mute_tags[tag_key] = {
                'datetime': next_active_time.astimezone(tz),
                'timestamp': calendar.timegm(next_active_time.timetuple())
            }
        else:
            mute_tags[tag_key] = None

    for monitor in local_monitors.values():
        if monitor['mute_when'] and remote_monitors.has_key(monitor['name']):
            remote = remote_monitors[monitor['name']]
            if remote['is_silenced']:
                print "Alert '%s' is already muted. Skipping." % monitor['name']
                continue
            mute_until = mute_tags[monitor['mute_when']]
            if mute_until:
                id = remote['id']
                datadog.api.Monitor.mute(id, end=mute_until['timestamp'])
                print "Muting alert '%s' until %s" % (monitor['name'],
                                                      mute_until['datetime'])


def command_diff(args):
    local_monitors = get_local_monitors()
    remote_monitors = get_datadog_monitors()

    only_local = set(local_monitors.keys()) - set(remote_monitors.keys())
    only_remote = set(remote_monitors.keys()) - set(local_monitors.keys())
    common_names = set(local_monitors.keys()) & set(remote_monitors.keys())
    changed = [name for name in common_names
               if _is_changed(local_monitors[name],
                  remote_monitors[name])]

    if only_local:
        sys.stdout.write(bcolors.WARNING)
        print '---------------------------------------------------------'
        print ' NEW MONITORS.  These monitors are currently missing in'
        print ' datadog and can be pushed using "%s push"' % PROGNAME
        print '---------------------------------------------------------'
        sys.stdout.write(bcolors.ENDC)
        monitors = [local_monitors[name]['obj'] for name in only_local]
        print _pretty_yaml(monitors)
    if changed:
        sys.stdout.write(bcolors.WARNING)
        print '---------------------------------------------------------'
        print ' TO BE UPDATED.  These monitors exist in datadog, but are'
        print ' different than the local version.  Use "%s push"' % PROGNAME
        print ' to push them to datadog.'
        print '---------------------------------------------------------'
        print
        sys.stdout.write(bcolors.ENDC)
        for name in changed:
            remote_name = 'datadog:%s' % name
            local_name = '%s:%s' % (local_monitors[name]['filename'], name)
            for line in difflib.unified_diff(
                    _pretty_yaml(remote_monitors[name]['obj']).splitlines(True),
                    _pretty_yaml(local_monitors[name]['obj']).splitlines(True),
                    fromfile=remote_name, tofile=local_name):
                if line.startswith('---') or line.startswith('+++'):
                    sys.stdout.write(bcolors.BOLD + line + bcolors.ENDC)
                elif line.startswith('-'):
                    sys.stdout.write(bcolors.RED + line + bcolors.ENDC)
                elif line.startswith('+'):
                    sys.stdout.write(bcolors.GREEN + line + bcolors.ENDC)
                else:
                    sys.stdout.write(line)
    if only_remote and not args.ignore_untracked:
        sys.stdout.write(bcolors.WARNING)
        print '------------------------------------------------------------'
        print ' UNTRACKED MONITORS.  These monitors are only in datadog    '
        print ' and needed to be MANUALLY added to a local file or removed '
        print ' from datadog.                                              '
        print '------------------------------------------------------------'
        sys.stdout.write(bcolors.ENDC)
        monitors = [remote_monitors[name]['obj'] for name in only_remote]
        print _pretty_yaml(monitors)
        sys.stdout.write(bcolors.FAIL)
        print "*** FAILED *** Untracked monitors found."
        sys.stdout.write(bcolors.ENDC)
    if any((only_local, changed, only_remote and not args.ignore_untracked)):
        sys.exit(1)


# create the top-level parser
parser = argparse.ArgumentParser(
        prog=PROGNAME,
        formatter_class=argparse.ArgumentDefaultsHelpFormatter)


parser.add_argument('-c', '--config',
                    default=os.path.join('.', 'config.yaml'),
                    help='configuration file to load')

subparsers = parser.add_subparsers(help='sub-command help')


parser_push = subparsers.add_parser(
    'init', help='Init new alerts file')
parser_push.set_defaults(command=command_init)


parser_push = subparsers.add_parser(
    'push', help='Push monitors to DataDog.')
parser_push.add_argument('-d', '--delete_untracked', action='store_true',
                         help='Delete untracked monitors.')
parser_push.set_defaults(command=command_push)


parser_diff = subparsers.add_parser(
    'diff',
    help='Show diff between local monitors and DataDog')
parser_diff.add_argument('-i', '--ignore_untracked', action='store_true',
                         help='Ignore untracked monitors.')
parser_diff.set_defaults(command=command_diff)


parser_mute = subparsers.add_parser(
    'mute',
    help='Mute alerts based on their `mute_when` key')
parser_mute.set_defaults(command=command_mute)
args = parser.parse_args()


CONFIG = _load_config(args.config)
CONFIG_DIR = os.path.abspath(os.path.dirname(args.config))


def main():
    datadog.initialize(**CONFIG['datadog'])
    args.command(args)


if __name__ == '__main__':
    main()<|MERGE_RESOLUTION|>--- conflicted
+++ resolved
@@ -139,16 +139,13 @@
 
 
 def get_datadog_monitors():
-<<<<<<< HEAD
     monitors = datadog.api.Monitor.get_all(with_downtimes="true")
-=======
-    monitors = datadog.api.Monitor.get_all()
     if CONFIG['dogpush']['ignore_prefix'] is not None:
         monitors = [
             m for m in monitors
             if not m['name'].startswith(CONFIG['dogpush']['ignore_prefix'])
         ]
->>>>>>> 33dee81a
+
     if not _check_monitor_names_unique(monitors):
         raise DogPushException(
             'Duplicate names found in remote datadog monitors.')
